--- conflicted
+++ resolved
@@ -6,22 +6,12 @@
 setup(
     name='ticketutil',
     packages=['ticketutil'],
-<<<<<<< HEAD
-    version='1.0.6',
-    description='Python ticketing utility supporting JIRA, RT, Redmine, Bugzilla and ServiceNow',
-    author='Danny Ranck',
-    author_email='dmranck@gmail.com',
-    url='https://github.com/dmranck/ticketutil',
-    download_url='https://github.com/dmranck/ticketutil/tarball/1.0.6',
-    keywords=['jira', 'bugzilla', 'rt', 'redmine', 'servicenow', 'ticket', 'rest'],
-=======
     version='1.1.0',
     description='Python ticketing utility supporting JIRA, RT, Redmine, and Bugzilla',
     author='Danny Ranck',
     author_email='dmranck@gmail.com',
     url='https://github.com/dmranck/ticketutil',
     download_url='https://github.com/dmranck/ticketutil/tarball/1.1.0',
-    keywords=['jira', 'bugzilla', 'rt', 'redmine', 'ticket', 'rest'],
->>>>>>> bdc03464
+    keywords=['jira', 'bugzilla', 'rt', 'redmine', 'servicenow', 'ticket', 'rest'],
     install_requires=['gssapi>=1.2.0', 'requests>=2.9.1', 'requests-kerberos>=0.8.0']
 )